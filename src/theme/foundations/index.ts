--- conflicted
+++ resolved
@@ -1,8 +1,4 @@
 export * from './colors';
-<<<<<<< HEAD
 export * from './shadows';
 export * from './sizes';
-=======
-export * from './sizes';
-export * from './textStyles';
->>>>>>> d2c4ffa5
+export * from './textStyles';