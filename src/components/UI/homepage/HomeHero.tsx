import { Box, Button, Flex, Stack, Text } from '@chakra-ui/react';
import { FC } from 'react';
import NextLink from 'next/link';

import { DOCS_PAGE, DOWNLOADS_PAGE } from '../../../constants';

export const HomeHero: FC = () => {
  return (
    <Stack
      border='2px solid'
      borderColor='brand.light.primary'
      px={4}
      py={{ base: 8, md: 24, lg: 48 }}
      flexGrow={1}
    >
      <Box mb={4}>
        <Box
          as='h1'
          textStyle='h1'
          mb={{ base: 2, md: 4 }}
          textAlign={{ base: 'center', md: 'left' }}
<<<<<<< HEAD
          fontSize={{ base: '3rem', md: '6rem' }}
=======
          fontSize={{ base: '5xl', md: '8xl' }}
>>>>>>> 1d89df8c
          lineHeight={{ md: '6rem' }}
          fontWeight='500'
        >
          go-ethereum
        </Box>

        <Text textStyle='homepage-description'>
          Official Go implementation of the Ethereum protocol
        </Text>
      </Box>

      <Flex
        direction={{ base: 'column', md: 'row' }}
        alignItems={{ base: 'center', md: 'flex-start' }}
      >
        <Flex direction='column' alignItems='center' mr={{ md: 6 }}>
          <NextLink href={DOWNLOADS_PAGE} passHref>
            <Button variant='primary' as='a' mb={1}>
              <Text textStyle='homepage-primary-label'>Download</Text>
            </Button>
          </NextLink>

          <Text mt={1} mb={5} textStyle='hero-text-small'>
            Get our latest releases
          </Text>
        </Flex>

        <Flex direction='column' alignItems='center'>
          <NextLink href={DOCS_PAGE} passHref>
            <Button variant='primary' as='a' mb={1}>
              <Text textStyle='homepage-primary-label'>Documentation</Text>
            </Button>
          </NextLink>

          <Text mt={1} fontSize='13px' fontFamily='"Inter", sans-serif' alignSelf='center'>
            Read our documentation
          </Text>
        </Flex>
      </Flex>
    </Stack>
  );
};<|MERGE_RESOLUTION|>--- conflicted
+++ resolved
@@ -19,11 +19,7 @@
           textStyle='h1'
           mb={{ base: 2, md: 4 }}
           textAlign={{ base: 'center', md: 'left' }}
-<<<<<<< HEAD
-          fontSize={{ base: '3rem', md: '6rem' }}
-=======
           fontSize={{ base: '5xl', md: '8xl' }}
->>>>>>> 1d89df8c
           lineHeight={{ md: '6rem' }}
           fontWeight='500'
         >
